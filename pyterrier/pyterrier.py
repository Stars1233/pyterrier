--- conflicted
+++ resolved
@@ -6,19 +6,16 @@
 
 import mavenresolver
 
-<<<<<<< HEAD
 def setup_terrier(file_path, terrier_version=None, helper_version=None):
-=======
-def setup_terrier(file_path, version):
     """
     Download the Terrier.jar file for the given version at the given file_path
     Called inside init()
 
     Args:
         file_path(str): Where to download
-        version(str): Which version
-    """
->>>>>>> 87ff381b
+        terrier_version(str): Which version of Terrier
+        helper_version(str): Which version of the helper
+    """
     file_path = os.path.dirname(os.path.abspath(__file__))
     # If version is not specified, find newest and download it
     if terrier_version is None:
@@ -37,17 +34,13 @@
     return [trJar, helperJar]
 
    
-
 file_path = os.path.dirname(os.path.abspath(__file__))
 firstInit = False
 ApplicationSetup = None
 properties = None
 
-<<<<<<< HEAD
 
 def init(version=None, mem=None, packages=[], jvm_opts=[], redirect_io=False, logging='WARN'):
-=======
-def init(version=None, mem="4096", packages=[]):
     """
     Function necessary to be called before Terrier classes and methods can be used.
     Loads the Terrier.jar file and imports classes. Also finds the correct version of Terrier to download if no version is specified.
@@ -58,10 +51,10 @@
         mem: Maximum memory allocated for java heap in MB. Default=4096.
         packages: Extra .jar files to load.
     """
->>>>>>> 87ff381b
     global ApplicationSetup
     global properties
     global firstInit
+    global file_path
     
     classpathTrJars = setup_terrier(file_path, version)
 
@@ -104,7 +97,6 @@
         properties.put("terrier.mvn.coords", pkgs_string)
     ApplicationSetup.bootstrapInitialisation(properties)
 
-<<<<<<< HEAD
     if redirect_io:
         raise ValueError("Sorry, this doesnt work here. Call pt.redirect_stdouterr() yourself later")
     #if redirect_io:
@@ -142,11 +134,6 @@
 
 def set_properties(kwargs):
     # properties = Properties()
-=======
-def set_property(property):
-    ApplicationSetup.bootstrapInitialisation(properties)
-def set_properties(properties):
->>>>>>> 87ff381b
     for control,value in kwargs.items():
         properties.put(control,value)
     ApplicationSetup.bootstrapInitialisation(properties)
